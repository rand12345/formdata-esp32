--- conflicted
+++ resolved
@@ -10,7 +10,8 @@
 extern crate mime;
 extern crate tempdir;
 extern crate textnonce;
-#[macro_use] extern crate log;
+#[macro_use]
+extern crate log;
 
 pub mod buf;
 pub mod error;
@@ -50,30 +51,6 @@
 
 /// The extracted text fields and uploaded files from a `multipart/form-data` request.
 ///
-<<<<<<< HEAD
-/// It returns two sets of data.  The first, `Vec<(String,String)>`, are the
-/// variable-value pairs from the POST-ed form.  The second
-/// `Vec<(String,UploadedFile)>` are the variable-file pairs from the POST-ed
-/// form, where `UploadedFile` structures describe the uploaded file.
-pub fn parse_multipart(
-    request: &mut Request)
-    -> Result< (Vec<(String,String)>, Vec<(String,UploadedFile)>), Error >
-{
-    let mut parameters: Vec<(String,String)> = Vec::new();
-    let mut files: Vec<(String,UploadedFile)> = Vec::new();
-
-    let string_boundary = try!( get_boundary(request) );
-    trace!("Boundary is {}", string_boundary);
-    let boundary: Vec<u8> = string_boundary.into_bytes();
-    let mut crlf_boundary: Vec<u8> = Vec::with_capacity(2 + boundary.len());
-    crlf_boundary.extend(b"\r\n".iter().map(|&i| i));
-    crlf_boundary.extend(boundary.clone());
-
-    // Request implements Read.  Internally it's a BufReader, but it's not
-    // exposed that way.  We need to wrap it into a BufReader to get that
-    // functionality ourselves.
-    let mut r = BufReader::with_capacity(4096,request);
-=======
 /// Use `parse_multipart` to devise this object from a request.
 #[derive(Clone, Debug, PartialEq)]
 pub struct FormData {
@@ -84,7 +61,6 @@
     /// specified in the part's `Content-Disposition`.
     pub files: Vec<(String, UploadedFile)>,
 }
->>>>>>> 0029d4e5
 
 impl FormData {
     pub fn new() -> FormData {
@@ -98,6 +74,7 @@
 /// encountered by the parser.
 pub fn parse_multipart(request: &mut Request) -> Result<FormData, Error> {
     let boundary = try!(get_boundary(request));
+    trace!("Boundary is {}", boundary);
     let mut reader = BufReader::with_capacity(4096, request.read_mut());
     let mut form_data = FormData::new();
     try!(run_state_machine(boundary, &mut reader, &mut form_data, MultipartSubLevel::FormData));
@@ -187,17 +164,6 @@
 
                         let ct: Option<&ContentType> = headers.get();
 
-<<<<<<< HEAD
-                        state = if ct.is_some() || cd.filename.is_some() {
-                            State::CapturingFile
-                        } else {
-                            State::CapturingValue
-                        };
-                    },
-                    Ok(httparse::Status::Partial) => {
-                        error!("Header Parsing was Partial");
-                        return Err(Error::PartialHeaders);
-=======
                         match mode {
                             FormData if cd.disposition == "form-data" => {
                                 state = if is_multipart_mixed(ct) {
@@ -213,7 +179,6 @@
                             },
                             _ => return Err(Error::InvalidDisposition),
                         }
->>>>>>> 0029d4e5
                     },
                     Ok(httparse::Status::Partial) => return Err(Error::PartialHeaders),
                     Err(err) => return Err(From::from(err)),
